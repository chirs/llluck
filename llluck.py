--- conflicted
+++ resolved
@@ -131,7 +131,7 @@
         
         
     def out(self, stats):
-        ans = [self.__dict__[t] for t in stats]
+        ans = [self.__dict__[normalize(t)] for t in stats]
         return ans
     
 def output(filename, data, stats, fmts):
@@ -200,16 +200,12 @@
     stats = [
         'Player', 'W', 'L', 'T', 'Pts', 'MPD', 'Rundle', 'xPts', 'luck', 'SOS'
     ]
-<<<<<<< HEAD
-    fmts = {'Player': '%s', 'Wins': '%2d', 'Losses': '%2d', 'Ties':'%2d', 'Pts':'%3d',
-            'MPD': '%4d', 'Rundle': '%s', 'xPts': '%7.2f', 'luck': '%7.2f', 'SOS' : '%7.2f'}
+    fmts = {'Player': '%s', 'W': '%2d', 'L': '%2d', 'T':'%2d', 'Pts':'%3d',
+            'MPD': '%4d', 'Rundle': '%s', 'xPts': '%7.2f', 'luck': '%7.2f', 'SOS' : '%5.2f'}
 
     # The spreadsheet gets more information
     ssstats = ['Player', 'Rundle', 'Wins', 'Losses', 'Ties', 'Pts', 'xPts', 'MPD', 'FL', 'FW', 'xFW', 'pwp', 'QPct', 'rQPCT', 'PCAA', 'CAA', 'xCAA', 'MPA', 'xMPA', 'TMP', 'xTMP', 'luck', 'SOS']
-=======
-    fmts = {'Player': '%s', 'W': '%2d', 'L': '%2d', 'T':'%2d', 'Pts':'%3d',
-            'MPD': '%4d', 'Rundle': '%s', 'xPts': '%7.2f', 'luck': '%7.2f', 'SOS' : '%5.2f'}
->>>>>>> 95f5b337
+
         
     # Generate the total list
     writer = csv.writer(open('lucky.csv','wb'))
